outs:
<<<<<<< HEAD
- md5: dc30decf0147caa70a772555277942c1.dir
  size: 1490219719
  nfiles: 59
=======
- md5: b628b5613c9021c1023db5a448476136.dir
  size: 21814345
  nfiles: 48
>>>>>>> e110e158
  hash: md5
  path: db_dvc<|MERGE_RESOLUTION|>--- conflicted
+++ resolved
@@ -1,12 +1,6 @@
 outs:
-<<<<<<< HEAD
-- md5: dc30decf0147caa70a772555277942c1.dir
-  size: 1490219719
-  nfiles: 59
-=======
-- md5: b628b5613c9021c1023db5a448476136.dir
-  size: 21814345
-  nfiles: 48
->>>>>>> e110e158
+- md5: 18aed686314f0863a58bf39ef362ffc0.dir
+  size: 1490222259
+  nfiles: 71
   hash: md5
   path: db_dvc