outs:
<<<<<<< HEAD
- md5: b61cbb96c629b2ea7130c5a06166975e.dir
  nfiles: 257
  hash: md5
  path: db_dvc
  size: 933883287
=======
- md5: 86949d6c6a84200703e11eedc7aca417.dir
  nfiles: 257
  hash: md5
  path: db_dvc
  size: 933880337
>>>>>>> 2da119ea
<|MERGE_RESOLUTION|>--- conflicted
+++ resolved
@@ -1,14 +1,7 @@
 outs:
-<<<<<<< HEAD
-- md5: b61cbb96c629b2ea7130c5a06166975e.dir
-  nfiles: 257
-  hash: md5
-  path: db_dvc
-  size: 933883287
-=======
 - md5: 86949d6c6a84200703e11eedc7aca417.dir
   nfiles: 257
   hash: md5
   path: db_dvc
   size: 933880337
->>>>>>> 2da119ea
+  