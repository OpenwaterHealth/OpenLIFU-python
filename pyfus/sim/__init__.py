--- conflicted
+++ resolved
@@ -1,8 +1,3 @@
 from .sim_setup import SimSetup
-<<<<<<< HEAD
-from .kwave import run_simulation
-from . import kwave
-=======
 from .kwave_if import run_simulation
-from . import kwave_if
->>>>>>> 46d73e8d
+from . import kwave_if