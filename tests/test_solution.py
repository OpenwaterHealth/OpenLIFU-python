from datetime import datetime
from pathlib import Path

import numpy as np
import pytest
import xarray as xa
from helpers import dataclasses_are_equal

from openlifu import Point, Pulse, Sequence, Solution, Transducer
from openlifu.xdc.element import Element


@pytest.fixture()
def example_transducer() -> Transducer:
    return Transducer(
        id="trans_456",
        name="Test Transducer",
        elements=[
            Element(index=1, x=-14, y=-14, units="m"),
            Element(index=2, x=-2, y=-2, units="m"),
            Element(index=3, x=2, y=2, units="m"),
            Element(index=4, x=14, y=14, units="m")
        ],
        frequency=1e6,
        units="m"
    )


@pytest.fixture()
def example_solution() -> Solution:
    rng = np.random.default_rng(147)
    return Solution(
        id="sol_001",
        name="Test Solution",
        protocol_id="prot_123",
        transducer_id="trans_456",
        created_on=datetime(2024, 1, 1, 12, 0),
        description="This is a test solution for a unit test.",
        delays=np.array([[0.0, 1.0, 2.0, 3.0]]),
        apodizations=np.array([[0.5, 0.75, 1.0, 0.85]]),
        pulse=Pulse(frequency=42),
        sequence=Sequence(pulse_count=27),
        foci=[Point(id="test_focus_point")],
        target=Point(id="test_target_point"),
        simulation_result=xa.Dataset(
            {
                'p_min': xa.DataArray(
                    data=rng.random((1, 3, 2, 3)),
<<<<<<< HEAD
                    dims=['focal_point_index', "x", "y", "z"],
=======
                    dims=["focal_point_index", "x", "y", "z"],
>>>>>>> 47dfb1c4
                    attrs={'units': "Pa"}
                ),
                'p_max': xa.DataArray(
                    data=rng.random((1, 3, 2, 3)),
<<<<<<< HEAD
                    dims=['focal_point_index', "x", "y", "z"],
=======
                    dims=["focal_point_index", "x", "y", "z"],
>>>>>>> 47dfb1c4
                    attrs={'units': "Pa"}
                ),
                'ita': xa.DataArray(
                    data=rng.random((1, 3, 2, 3)),
<<<<<<< HEAD
                    dims=['focal_point_index', "x", "y", "z"],
=======
                    dims=["focal_point_index", "x", "y", "z"],
>>>>>>> 47dfb1c4
                    attrs={'units': "W/cm^2"}
                )
            },
            coords={
                'x': xa.DataArray(dims=["x"], data=np.linspace(0, 1, 3), attrs={'units': "m"}),
                'y': xa.DataArray(dims=["y"], data=np.linspace(0, 1, 2), attrs={'units': "m"}),
                'z': xa.DataArray(dims=["z"], data=np.linspace(0, 1, 3), attrs={'units': "m"}),
<<<<<<< HEAD
                'focal_point_index': [0],
=======
                'focal_point_index': [0]
>>>>>>> 47dfb1c4
            }
        ),
    )


def test_default_solution():
    """Ensure it is possible to construct a default Solution"""
    Solution()


@pytest.mark.parametrize("compact_representation", [True, False])
@pytest.mark.parametrize("include_simulation_data", [True, False])
@pytest.mark.parametrize("default_solution", [True, False])
def test_json_serialize_deserialize_solution(
    example_solution: Solution,
    compact_representation: bool,
    include_simulation_data: bool,
    default_solution: bool
):
    """Verify that turning a Solution into json and then re-constructing it gets back to the original solution"""

    # Default solution serializes a bit differently because it's full of None values, so we test both cases
    solution = Solution() if default_solution else example_solution
    solution_json = solution.to_json(include_simulation_data=include_simulation_data, compact=compact_representation)
    if include_simulation_data:
        solution_reconstructed = Solution.from_json(solution_json)
    else:
        solution_reconstructed = Solution.from_json(solution_json, simulation_result=solution.simulation_result)
    assert dataclasses_are_equal(solution_reconstructed, solution)


def test_save_load_solution(example_solution: Solution, tmp_path: Path):
    """Test that a solution can be saved to and loaded from disk faithfully."""
    json_filepath = tmp_path/"some_directory"/"example_soln.json"
    example_solution.to_files(json_filepath)
    assert dataclasses_are_equal(Solution.from_files(json_filepath), example_solution)


def test_save_load_solution_custom_dataset_filepath(example_solution: Solution, tmp_path: Path):
    """Test that a solution can be saved to and loaded from disk faithfully, this time with a custom path for simulation data."""
    json_filepath = tmp_path/"some_directory"/"example_soln.json"
    nc_filepath = tmp_path/"some_other_directory"/"sim_output.nc"
    example_solution.to_files(json_filepath, nc_filepath)
    assert dataclasses_are_equal(Solution.from_files(json_filepath, nc_filepath), example_solution)


<<<<<<< HEAD
def test_solution_analysis(example_solution: Solution, example_transducer: Transducer):
    """Test that a solution output can be analyzed."""
    example_solution.analyze(example_transducer)

=======
>>>>>>> 47dfb1c4
def test_num_foci(example_solution:Solution):
    """Ensure that the number of foci in the test solution matches the number of foci provided in the simuluation and beamform data."""
    num_foci = example_solution.num_foci()
    assert len(example_solution.foci) == num_foci
    assert len(example_solution.simulation_result['focal_point_index']) == num_foci
    assert example_solution.delays.shape[0] == num_foci
<<<<<<< HEAD
    assert example_solution.apodizations.shape[0] == num_foci
=======
    assert example_solution.apodizations.shape[0] == num_foci


def test_solution_analysis(example_solution: Solution, example_transducer: Transducer):
    """Test that a solution output can be analyzed."""
    example_solution.analyze(example_transducer)
>>>>>>> 47dfb1c4
<|MERGE_RESOLUTION|>--- conflicted
+++ resolved
@@ -46,29 +46,17 @@
             {
                 'p_min': xa.DataArray(
                     data=rng.random((1, 3, 2, 3)),
-<<<<<<< HEAD
-                    dims=['focal_point_index', "x", "y", "z"],
-=======
                     dims=["focal_point_index", "x", "y", "z"],
->>>>>>> 47dfb1c4
                     attrs={'units': "Pa"}
                 ),
                 'p_max': xa.DataArray(
                     data=rng.random((1, 3, 2, 3)),
-<<<<<<< HEAD
-                    dims=['focal_point_index', "x", "y", "z"],
-=======
                     dims=["focal_point_index", "x", "y", "z"],
->>>>>>> 47dfb1c4
                     attrs={'units': "Pa"}
                 ),
                 'ita': xa.DataArray(
                     data=rng.random((1, 3, 2, 3)),
-<<<<<<< HEAD
-                    dims=['focal_point_index', "x", "y", "z"],
-=======
                     dims=["focal_point_index", "x", "y", "z"],
->>>>>>> 47dfb1c4
                     attrs={'units': "W/cm^2"}
                 )
             },
@@ -76,11 +64,7 @@
                 'x': xa.DataArray(dims=["x"], data=np.linspace(0, 1, 3), attrs={'units': "m"}),
                 'y': xa.DataArray(dims=["y"], data=np.linspace(0, 1, 2), attrs={'units': "m"}),
                 'z': xa.DataArray(dims=["z"], data=np.linspace(0, 1, 3), attrs={'units': "m"}),
-<<<<<<< HEAD
-                'focal_point_index': [0],
-=======
                 'focal_point_index': [0]
->>>>>>> 47dfb1c4
             }
         ),
     )
@@ -127,26 +111,15 @@
     assert dataclasses_are_equal(Solution.from_files(json_filepath, nc_filepath), example_solution)
 
 
-<<<<<<< HEAD
-def test_solution_analysis(example_solution: Solution, example_transducer: Transducer):
-    """Test that a solution output can be analyzed."""
-    example_solution.analyze(example_transducer)
-
-=======
->>>>>>> 47dfb1c4
 def test_num_foci(example_solution:Solution):
     """Ensure that the number of foci in the test solution matches the number of foci provided in the simuluation and beamform data."""
     num_foci = example_solution.num_foci()
     assert len(example_solution.foci) == num_foci
     assert len(example_solution.simulation_result['focal_point_index']) == num_foci
     assert example_solution.delays.shape[0] == num_foci
-<<<<<<< HEAD
-    assert example_solution.apodizations.shape[0] == num_foci
-=======
     assert example_solution.apodizations.shape[0] == num_foci
 
 
 def test_solution_analysis(example_solution: Solution, example_transducer: Transducer):
     """Test that a solution output can be analyzed."""
-    example_solution.analyze(example_transducer)
->>>>>>> 47dfb1c4
+    example_solution.analyze(example_transducer)