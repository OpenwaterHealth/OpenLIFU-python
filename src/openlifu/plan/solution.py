import base64
import json
from dataclasses import asdict, dataclass, field
from datetime import datetime
from pathlib import Path
from typing import List, Optional

import numpy as np
import xarray as xa

from openlifu.bf import Pulse, Sequence, mask_focus
from openlifu.bf.mask_focus import MaskOp
from openlifu.geo import Point
from openlifu.util.json import PYFUSEncoder
from openlifu.util.units import rescale_data_arr
from openlifu.xdc import Transducer


def _construct_nc_filepath_from_json_filepath(json_filepath:Path) -> Path:
    """Construct a default filepath to netCDF file given filepath to associated solution json file."""
    nc_filename = json_filepath.name.split(".")[0] + ".nc"
    nc_filepath = json_filepath.parent / nc_filename
    return nc_filepath


@dataclass
class SolutionAnalysis:
    mainlobe_pnp_MPa: list[float] = field(default_factory=list)
    mainlobe_isppa_Wcm2: list[float] = field(default_factory=list)
    mainlobe_ispta_mWcm2: list[float] = field(default_factory=list)
    beamwidth_lat_3dB_mm: list[float] = field(default_factory=list)
    beamwidth_ax_3dB_mm: list[float] = field(default_factory=list)
    beamwidth_lat_6dB_mm: list[float] = field(default_factory=list)
    beamwidth_ax_6dB_mm: list[float] = field(default_factory=list)
    sidelobe_pnp_MPa: list[float] = field(default_factory=list)
    sidelobe_isppa_Wcm2: list[float] = field(default_factory=list)
    global_pnp_MPa: list[float] = field(default_factory=list)
    global_isppa_Wcm2: list[float] = field(default_factory=list)
    p0_Pa: list[float] = field(default_factory=list)
    TIC: float = None
    power_W: float = None
    MI: float = None
    global_ispta_mWcm2: float = None


@dataclass
class SolutionOptions:
    standoff_sound_speed: float = 1500.0
    standoff_density: float = 1000.0
    ref_sound_speed: float = 1500.0
    ref_density: float = 1000.0
    focus_diameter: float = 0.5
    mainlobe_aspect_ratio: tuple[float, float, float] = (1., 1., 5.)
    mainlobe_radius: float = 2.5e-3
    beamwidth_radius: float = 5e-3
    sidelobe_radius: float = 3e-3
    sidelobe_zmin: float = 1e-3
    distance_units: str = "m"


@dataclass
class Solution:
    """
    A sonication solution resulting from beamforming and running a simulation.
    """
    id: str = "solution"  # the *solution* id, a concept that did not exist in the matlab software
    """ID of this solution"""

    name: str = "Solution"
    """Name of this solution"""

    protocol_id: Optional[str] = None  # this used to be called plan_id in the matlab code
    """ID of the protocol that was used when generating this solution"""

    transducer_id: Optional[str] = None
    """ID of the transducer that was used when generating this solution"""

    created_on: datetime = field(default_factory=datetime.now)
    """Solution creation time"""

    description: str = ""
    """Description of this solution"""

    delays: Optional[np.ndarray] = None
    """Vectors of time delays to steer the beam. Shape is (number of foci, number of transducer elements)."""

    apodizations: Optional[np.ndarray] = None
    """Vectors of apodizations to steer the beam. Shape is (number of foci, number of transducer elements)."""

    pulse: Pulse = field(default_factory=Pulse)
    """Pulse to send to the transducer when running sonication"""

    sequence: Sequence = field(default_factory=Sequence)
    """Pulse sequence to use when running sonication"""

    foci: List[Point] = field(default_factory=list)
    """Points that are focused on in this Solution due to the focal pattern around the target.
    Each item in this list is a unique point from the focal pattern, and the pulse sequence is
    what determines how many times each point will be used.
    """

    # there was "target_id" in the matlab software, but here we do not have the concept of a target ID.
    # I believe this was only needed in the matlab software because solutions were organized by target rather
    # than having their own unique solution ID. We do have unique solution IDs so it's possible we don't need
    # this target attribute at all here. Keeping it here for now just in case.
    target: Optional[Point] = None
    """The ultimate target of this sonication. This sonication solution is focused on one focal point
    in a pattern that is centered on this target."""

    # In the matlab code the simulation result was saved as a separate .mat file.
    # Here we include it as an xarray dataset.
    simulation_result: xa.Dataset = field(default_factory=xa.Dataset)
    """The xarray Dataset of simulation results"""

    approved: bool = False
    """Approval state of this solution as a sonication plan. `True` means the user has provided some
    kind of confirmation that the solution is safe and acceptable to be executed."""

    def num_foci(self) -> int:
        """Get the number of foci"""
        return len(self.foci)

    def analyze(self, transducer: Transducer, options: SolutionOptions = SolutionOptions()) -> SolutionAnalysis:
        """Analyzes the treatment solution.

        Args:
            transducer: A Transducer item.  #TODO: this should be instantiated at the database level, not here ?
            options: A struct for solution analysis options.

        Returns: A struct containing the results of the analysis.
        """
        solution_analysis = SolutionAnalysis()

        if transducer.id != self.transducer_id:
            # self.logger.error(f"Provided transducer id {transducer.id} does not match Solution transducer id: {self.transducer_id}")
            raise ValueError(f"Provided transducer id {transducer.id} does not match Solution transducer id: {self.transducer_id}")

        # dt = 1 / (self.pulse.frequency * 20)
        # t = self.pulse.calc_time(dt)
        # input_signal = self.pulse.calc_pulse(t)

        pnp = self.simulation_result.p_min
        ppp = self.simulation_result.p_max
        ita = self.simulation_result.ita

        if options.sidelobe_radius is np.nan:
            options.sidelobe_radius = options.mainlobe_radius

        pnp_MPa = rescale_data_arr(pnp, "MPa")

        # standoff_Z = options.standoff_density * 1500
        # c_tic = 40e-3  # W cm-1
        # A_cm = transducer.get_area("cm")
        # d_eq_cm = np.sqrt(4*A_cm / np.pi)
        # ele_sizes_cm2 = np.array([elem.get_area("cm") for elem in transducer.elements])

        # xyz = np.stack(np.meshgrid(*coords, indexing="xy"), axis=-1)  #TODO: if fus.Axis is defined, coords.ndgrid(dim="ax")
        # z_mask = xyz[..., -1] >= options.sidelobe_zmin  #TODO: probably wrong here, should be z{1}>=options.sidelobe_zmin;

        # intensity_Wcm2 = output.intensity.rescale_data("W/cm^2")
        # pulsetrain_dutycycle = self.get_pulsetrain_dutycycle()
        # treatment_dutycycle = self.get_treatment_dutycycle()
        # ita_mWcm2 = self.get_ita(output, units="W/cm^2")

        # power_W = np.zeros(self.num_foci())
        # TIC = np.zeros(self.num_foci())
        for focus_index in range(self.num_foci()):
            foc = self.foci[focus_index]
            # output_signal = []
            # output_signal = np.zeros((transducer.numelements(), len(input_signal)))
            # for i in range(transducer.numelements()):
            #     apod_signal = input_signal * self.apodizations[focus_index, i]
            #     output_signal[i] = transducer.elements[i].calc_output(apod_signal, dt)

            # p0_Pa = np.max(output_signal)

            # get focus region masks (for mainlobe, sidelobe and beamwidth)
            mainlobe_mask = mask_focus(
<<<<<<< HEAD
                self.simulation_result.sel(focal_point_index=focus_index),  #TODO: Original code uses coords, but too complicated to maniplulate a Coordinates class
=======
                self.simulation_result,  #TODO: Original code uses coords, but too complicated to maniplulate a Coordinates class
>>>>>>> 47dfb1c4
                foc,
                options.mainlobe_radius,
                mask_op=MaskOp.LESS_EQUAL,
                units=options.distance_units,
                aspect_ratio=options.mainlobe_aspect_ratio
            )
            # mask_options['operation'] = ">="
            # mask_options['zmin'] = options.sidelobe_zmin
            # sidelobe_mask = mask_focus(
            #     coords=coords,
            #     coords_units="m",  #TODO: currently hard-coded because sol.simulation_result.coords does not store units
            #     focus=foc,
            #     distance=options.sidelobe_radius,
            #     options=mask_options)
            # mask_options['operation'] = "<="
            # beamwidth_mask = mask_focus(
            #     coords=coords,
            #     coords_units="m",  #TODO: currently hard-coded because sol.simulation_result.coords does not store units
            #     focus=foc,
            #     distance=options.beamwidth_radius,
            #     options=mask_options)

<<<<<<< HEAD
            pk = np.max(pnp_MPa.data * mainlobe_mask)  #TODO: pnp_MPa supposed to be a list for each focus: pnp_MPa(focus_index)
            solution_analysis.mainlobe_pnp_MPa = pk
=======
            pk = np.max(pnp_MPa.data[focus_index] * mainlobe_mask)  #TODO: pnp_MPa supposed to be a list for each focus: pnp_MPa(focus_index)
            solution_analysis.mainlobe_pnp_MPa += [pk]
>>>>>>> 47dfb1c4

        #     thresh_m3dB = pk*10**(-3 / 20)
        #     thresh_m6dB = pk*10**(-6 / 20)
        #     beamwidth_options = {
        #         'dims': (0, 1),
        #         'mask': beamwidth_mask,
        #         'units': "mm"
        #     }
        #     bw3xy = get_beamwidth(
        #         pnp_MPa,  #TODO: pnp_MPa supposed to be a list for each focus: pnp_MPa(focus_index)
        #         coords_units="m",
        #         focus=foc,
        #         cutoff=thresh_m3dB,
        #         options=beamwidth_options
        #     )
        #     beamwidth_options['dims'] = (2)
        #     bw3z = get_beamwidth(
        #         pnp_MPa,  #TODO: pnp_MPa supposed to be a list for each focus: pnp_MPa(focus_index)
        #         coords_units="m",
        #         focus=foc,
        #         cutoff=thresh_m3dB,
        #         options=beamwidth_options
        #     )
        #     beamwidth_options['dims'] = (0, 1)
        #     bw6xy = get_beamwidth(
        #         pnp_MPa,  #TODO: pnp_MPa supposed to be a list for each focus: pnp_MPa(focus_index)
        #         coords_units="m",
        #         focus=foc,
        #         cutoff=thresh_m6dB,
        #         options=beamwidth_options
        #     )
        #     beamwidth_options['dims'] = (2)
        #     bw6z = get_beamwidth(
        #         pnp_MPa,  #TODO: pnp_MPa supposed to be a list for each focus: pnp_MPa(focus_index)
        #         coords_units="m",
        #         focus=foc,
        #         cutoff=thresh_m6dB,
        #         options=beamwidth_options
        #     )
        #     solution_analysis.mainlobe_isppa_Wcm2 += [np.max(intensity_Wcm2.data * mainlobe_mask)]
        #     solution_analysis.mainlobe_ispta_mWcm2 += [np.max(ita_mWcm2.data * mainlobe_mask)]
        #     solution_analysis.beamwidth_lat_3dB_mm += [bw3xy.beamwidth]
        #     solution_analysis.beamwidth_ax_3dB_mm += [bw3z.beamwidth]
        #     solution_analysis.beamwidth_lat_6dB_mm += [bw6xy.beamwidth]
        #     solution_analysis.beamwidth_ax_6dB_mm += [bw6z.beamwidth]

        #     solution_analysis.sidelobe_pnp_MPa += [np.max(pnp_MPa.data * sidelobe_mask)]
        #     solution_analysis.sidelobe_isppa_Wcm2 += [np.max(intensity_Wcm2.data * sidelobe_mask)]
        #     solution_analysis.global_pnp_MPa += [np.max(pnp_MPa.data * z_mask)]
        #     solution_analysis.global_isppa_Wcm2 += [np.max(intensity_Wcm2.data * z_mask)]
        #     i0_Wcm2 = (p0_Pa**2 / (2*standoff_Z)) * 1e-4
        #     i0ta_Wcm2 = i0_Wcm2*pulsetrain_dutycycle*treatment_dutycycle
        #     power_W[focus_index] = np.mean(np.sum(i0ta_Wcm2*ele_sizes_cm2*self.apodizations[focus_index, :]))
        #     TIC[focus_index] = c_tic*power_W[focus_index]/d_eq_cm
        #     solution_analysis.p0_Pa += [np.max(p0_Pa)]
        # solution_analysis.TIC = np.mean(TIC)
        # solution_analysis.power_W = np.mean(power_W)
        # solution_analysis.MI = solution_analysis.mainlobe_pnp_MPa/np.sqrt(self.pulse.frequency*1e-6)
        # ita_mWcm2 = self.get_ita(output)
        # solution_analysis.global_ispta_mWcm2 = np.max(ita_mWcm2.data*z_mask)

        return solution_analysis

    def get_pulsetrain_dutycycle(self) -> float:
        """
        Compute the pulsetrain dutycycle given a sequence.

        Returns:
            A float.
        """
        pulsetrain_dutycycle = min(1., self.pulse.duration / self.sequence.pulse_interval)

        return pulsetrain_dutycycle

    def get_treatment_dutycycle(self) -> float:
        """
        Compute the treatment dutycycle given a sequence.

        Returns:
            A float.
        """
        treatment_dutycycle = min(
            1, (self.sequence.pulse_count * self.sequence.pulse_interval) / self.sequence.pulse_train_interval
        )

        return treatment_dutycycle

    def get_ita(self, output: dict, units: str = "mW/cm^2") -> xa.DataArray:
        """
        Calculate the intensity-time-area product for a treatment solution.

        Args:
            output: A struct for simulation results from the treatment.
            units: str
                Target units. Default "mW/cm^2".

        Returns:
            A Solution instance with the calculated ita value.
        """
        intensity_scaled = output.intensity.rescale_data(units)
        pulsetrain_dutycycle = self.get_pulsetrain_dutycycle()
        treatment_dutycycle = self.get_treatment_dutycycle()
        pulse_seq = (np.arange(self.sequence.pulse_count) - 1) % self.num_foci() + 1
        counts = np.zeros((1, 1, 1, self.num_foci()))
        for i in range(self.num_foci()):
            counts[0, 0, 0, i] = np.sum(pulse_seq == (i+1))
        ita = intensity_scaled.copy(deep=True)
        isppa_avg = np.sum(np.expand_dims(ita.data, axis=-1) * counts, axis=-1) / np.sum(counts)
        ita.data = isppa_avg * pulsetrain_dutycycle * treatment_dutycycle

        return ita

    def to_json(self, include_simulation_data: bool, compact: bool) -> str:
        """Serialize a Solution to a json string

        Args:
            include_array_data: if enabled then large simulation data arrays are serialized somehow into the json,
                so that they can be recovered via `from_json` alone. otherwise they are excluded.
            compact: if enabled then the string is compact (not pretty). Disable for pretty.

        Returns: A json string representing the complete Solution object.
        """
        solution_dict = asdict(self)

        if include_simulation_data:
            # Serialize xarray dataset into a string
            solution_dict['simulation_result'] = base64.b64encode(self.simulation_result.to_netcdf(engine='scipy')).decode('utf-8')
        else:
            solution_dict.pop('simulation_result')

        if compact:
            return json.dumps(solution_dict, separators=(',', ':'), cls=PYFUSEncoder)
        else:
            return json.dumps(solution_dict, indent=4, cls=PYFUSEncoder)

    @staticmethod
    def from_json(json_string : str, simulation_result: Optional[xa.Dataset]=None) -> "Solution":
        """Load a Solution from a json string.

        Args:
            json_string: the json string defining the Solution
            simulation_result: the simulation result arrays to use. If the json string has this then it will
                be read from the json string and it should not be provided in this argument.

        Returns: The new Solution object.
        """
        solution_dict = json.loads(json_string)
        solution_dict["created_on"] = datetime.fromisoformat(solution_dict["created_on"])
        if solution_dict["delays"] is not None:
            solution_dict["delays"] = np.array(solution_dict["delays"])
        if solution_dict["apodizations"] is not None:
            solution_dict["apodizations"] = np.array(solution_dict["apodizations"], ndmin=2)
<<<<<<< HEAD
        solution_dict["pulse"] = Pulse.from_dict(solution_dict["pulse"])
        solution_dict["sequence"] = Sequence.from_dict(solution_dict["sequence"])
        solution_dict["foci"] = [
            Point.from_dict(focus_dict)  #TODO: Solution analysis needs a list, to interface with FocalPattern ?
=======
            solution_dict["apodizations"] = np.array(solution_dict["apodizations"], ndmin=2)
        solution_dict["pulse"] = Pulse.from_dict(solution_dict["pulse"])
        solution_dict["sequence"] = Sequence.from_dict(solution_dict["sequence"])
        solution_dict["foci"] = [
            Point.from_dict(focus_dict)
>>>>>>> 47dfb1c4
            for focus_dict in solution_dict["foci"]
        ]
        if solution_dict["target"] is not None:
            solution_dict["target"] = Point.from_dict(solution_dict["target"])

        if simulation_result is not None:
            if "simulation_result" in solution_dict:
                raise ValueError(
                    "A simulation result was provided while the json string already contains `simulation_result`. "
                    "Unclear which to use!"
                )
            solution_dict["simulation_result"] = simulation_result
        elif "simulation_result" in solution_dict:
            # Deserialize xarray dataset from string
            solution_dict["simulation_result"] = xa.open_dataset(
                base64.b64decode(
                    solution_dict["simulation_result"].encode('utf-8')
                ),
                engine='scipy',
            )

        return Solution(**solution_dict)

    def to_files(self, json_filepath:Path, nc_filepath:Optional[Path]=None) -> None:
        """Save the solution to json and netCDF files.

        json_filepath: where to save the json file with all data except the simulation results dataset
        nc_filepath: where to save the netCDF file containing the simulation results.
            If None then it will be saved in the same directory as the json file, with the same name but with
            the extension *.nc
        """
        if nc_filepath is None:
            nc_filepath = _construct_nc_filepath_from_json_filepath(json_filepath)
        json_filepath.parent.mkdir(parents=True, exist_ok=True)
        nc_filepath.parent.mkdir(parents=True, exist_ok=True)
        with json_filepath.open("w") as json_file:
            json_file.write(
                self.to_json(include_simulation_data=False, compact=False)
            )
        self.simulation_result.to_netcdf(nc_filepath, engine='h5netcdf')

    @staticmethod
    def from_files(json_filepath:Path, nc_filepath:Optional[Path]=None):
        """Read solution from json and netCDF files.

        json_filepath: solution json file location, containing all data except the simulation results dataset
        nc_filepath: netCDF file location, containing the simulation results.
            If None then it will be assumed to be saved in the same directory as the json file, with the same name but with
            the extension *.nc. This is the default saving behavior of Solution.to_files.
        """
        if nc_filepath is None:
            nc_filepath = _construct_nc_filepath_from_json_filepath(json_filepath)
        simulation_result = xa.open_dataset(nc_filepath, engine='h5netcdf').load()
        simulation_result.close() # this is needed to release the lock on the file so that it can be written to again
        return Solution.from_json(
            json_string = json_filepath.read_text(),
            simulation_result = simulation_result,
        )<|MERGE_RESOLUTION|>--- conflicted
+++ resolved
@@ -176,11 +176,7 @@
 
             # get focus region masks (for mainlobe, sidelobe and beamwidth)
             mainlobe_mask = mask_focus(
-<<<<<<< HEAD
-                self.simulation_result.sel(focal_point_index=focus_index),  #TODO: Original code uses coords, but too complicated to maniplulate a Coordinates class
-=======
                 self.simulation_result,  #TODO: Original code uses coords, but too complicated to maniplulate a Coordinates class
->>>>>>> 47dfb1c4
                 foc,
                 options.mainlobe_radius,
                 mask_op=MaskOp.LESS_EQUAL,
@@ -203,13 +199,8 @@
             #     distance=options.beamwidth_radius,
             #     options=mask_options)
 
-<<<<<<< HEAD
-            pk = np.max(pnp_MPa.data * mainlobe_mask)  #TODO: pnp_MPa supposed to be a list for each focus: pnp_MPa(focus_index)
-            solution_analysis.mainlobe_pnp_MPa = pk
-=======
             pk = np.max(pnp_MPa.data[focus_index] * mainlobe_mask)  #TODO: pnp_MPa supposed to be a list for each focus: pnp_MPa(focus_index)
             solution_analysis.mainlobe_pnp_MPa += [pk]
->>>>>>> 47dfb1c4
 
         #     thresh_m3dB = pk*10**(-3 / 20)
         #     thresh_m6dB = pk*10**(-6 / 20)
@@ -362,18 +353,11 @@
             solution_dict["delays"] = np.array(solution_dict["delays"])
         if solution_dict["apodizations"] is not None:
             solution_dict["apodizations"] = np.array(solution_dict["apodizations"], ndmin=2)
-<<<<<<< HEAD
-        solution_dict["pulse"] = Pulse.from_dict(solution_dict["pulse"])
-        solution_dict["sequence"] = Sequence.from_dict(solution_dict["sequence"])
-        solution_dict["foci"] = [
-            Point.from_dict(focus_dict)  #TODO: Solution analysis needs a list, to interface with FocalPattern ?
-=======
             solution_dict["apodizations"] = np.array(solution_dict["apodizations"], ndmin=2)
         solution_dict["pulse"] = Pulse.from_dict(solution_dict["pulse"])
         solution_dict["sequence"] = Sequence.from_dict(solution_dict["sequence"])
         solution_dict["foci"] = [
             Point.from_dict(focus_dict)
->>>>>>> 47dfb1c4
             for focus_dict in solution_dict["foci"]
         ]
         if solution_dict["target"] is not None:
