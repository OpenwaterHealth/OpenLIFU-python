--- conflicted
+++ resolved
@@ -211,22 +211,12 @@
     rescaled = data_arr.copy(deep=True)
     for coord_key in data_arr.coords:
         curr_coord_attrs = rescaled[coord_key].attrs
-<<<<<<< HEAD
-        if 'units' not in curr_coord_attrs:
-            continue # We only rescale coordinates that have units (skipping for example the focal point index dimension)
-        curr_coord_units = curr_coord_attrs['units']
-        scale = getunitconversion(curr_coord_units, units)
-        curr_coord_rescaled = scale*rescaled[coord_key].data
-        rescaled = rescaled.assign_coords({coord_key: (coord_key, curr_coord_rescaled, curr_coord_attrs)})
-        rescaled[coord_key].attrs['units'] = units
-=======
         if 'units' in curr_coord_attrs:
             curr_coord_units = curr_coord_attrs['units']
             scale = getunitconversion(curr_coord_units, units)
             curr_coord_rescaled = scale*rescaled[coord_key].data
             rescaled = rescaled.assign_coords({coord_key: (coord_key, curr_coord_rescaled, curr_coord_attrs)})
             rescaled[coord_key].attrs['units'] = units
->>>>>>> 47dfb1c4
 
     return rescaled
 
@@ -246,12 +236,8 @@
     ordered_key = data_arr[first_data_key].dims
     all_coord = []
     for coord_key in ordered_key:
-<<<<<<< HEAD
-        all_coord += [data_arr.coords[coord_key].data]
-=======
         if 'units' in data_arr[coord_key].attrs:
             all_coord += [data_arr.coords[coord_key].data]
->>>>>>> 47dfb1c4
     ndgrid = np.stack(np.meshgrid(*all_coord, indexing="ij"), axis=-1)
 
     return ndgrid