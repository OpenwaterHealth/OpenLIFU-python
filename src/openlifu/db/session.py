from __future__ import annotations

import copy
import json
from dataclasses import asdict, dataclass, field
from datetime import datetime
from pathlib import Path
from typing import Annotated, Dict, List, Tuple

import numpy as np

from openlifu.geo import ArrayTransform, Point
from openlifu.util.annotations import OpenLIFUFieldData
from openlifu.util.json import PYFUSEncoder
from openlifu.util.strings import sanitize


@dataclass
class TransducerTrackingResult:
    """
    Class representing the results of running the transducer tracking
    algorithm.
    """

    photoscan_id: Annotated[str, OpenLIFUFieldData("Photoscan ID", "ID of the photoscan object used for transducer tracking")]
    """ID of the photoscan object used for transducer tracking"""

<<<<<<< HEAD
    transducer_to_volume_transform: ArrayTransform
=======
    transducer_to_volume_transform: Annotated[ArrayTransform, OpenLIFUFieldData("Transducer to volume transform", "Transform output by transducer tracking algorithm to register the transducer surface to the volume")]
>>>>>>> 2da119ea
    """Transform output by transducer tracking algorithm to register the transducer surface to the volume"""

    photoscan_to_volume_transform: Annotated[ArrayTransform, OpenLIFUFieldData("Photoscan to volume transform", "Transform output by the transducer tracking algorithm to register the photoscan model the volume's skin segmentation")]
    """Transform output by the transducer tracking algorithm to register the photoscan model the volume's skin segmentation"""

<<<<<<< HEAD
    transducer_to_volume_tracking_approved: bool = False
=======
    transducer_to_volume_tracking_approved: Annotated[bool, OpenLIFUFieldData("Transducer tracking approved?", "Approval state of transducer to volume tracking result. `True` means the user has provided some kind of confirmation that the transform result agrees with reality.")] = False
>>>>>>> 2da119ea
    """Approval state of transducer to volume tracking result. `True` means the user has provided some kind of
    confirmation that the transform result agrees with reality."""

    photoscan_to_volume_tracking_approved: Annotated[bool, OpenLIFUFieldData("Photoscan tracking approved?", "Approval state of photoscan to volume tracking result. `True` means the user has provided some kind of confirmation that the transform result agrees with reality.")] = False
    """Approval state of photoscan to volume tracking result. `True` means the user has provided some kind of
    confirmation that the transform result agrees with reality."""

@dataclass
class Session:
    """
    Class representing an openlifu session, which consists essentially of a patient scan, a protocol
    to use, potential targets for sonication, and a transducer situated in the patient space.
    """

    id: Annotated[str | None, OpenLIFUFieldData("Session ID", "ID of this session")] = None
    """ID of this session"""

    subject_id: Annotated[str | None, OpenLIFUFieldData("Subject ID", "ID of the parent subject of this session")] = None
    """ID of the parent subject of this session"""

    name: Annotated[str | None, OpenLIFUFieldData("Session name", "Session name")] = None
    """Session name"""

    date_created: Annotated[datetime, OpenLIFUFieldData("Date created", "Date of creation of the session")] = field(default_factory=datetime.now)
    """Date of creation of the session"""

    date_modified: Annotated[datetime, OpenLIFUFieldData("Date modified", "Date of modification of the session")] = field(default_factory=datetime.now)
    """Date of modification of the session"""

    protocol_id: Annotated[str | None, OpenLIFUFieldData("Protocol ID", "ID of the protocol used for this session")] = None
    """ID of the protocol used for this session"""

    volume_id: Annotated[str | None, OpenLIFUFieldData("Volume ID", "ID of the subject volume associated with this session")] = None
    """ID of the subject volume associated with this session"""

    transducer_id: Annotated[str | None, OpenLIFUFieldData("Transducer ID", "ID of the transducer associated with this session")] = None
    """ID of the transducer associated with this session"""

    array_transform: Annotated[ArrayTransform, OpenLIFUFieldData("Array transform", "The transducer affine transform matrix with units, situating the transducer in space")] = field(default_factory=lambda: ArrayTransform(np.eye(4), "mm"))
    """The transducer affine transform matrix with units, situating the transducer in space"""

    targets: Annotated[List[Point], OpenLIFUFieldData("Targets", "Targets saved to this session")] = field(default_factory=list)
    """Targets saved to this session"""

    markers: Annotated[List[Point], OpenLIFUFieldData("Markers", "Registration markers saved to this session")] = field(default_factory=list)
    """Registration markers saved to this session"""

    attrs: Annotated[dict, OpenLIFUFieldData("Custom attributes", "Dictionary of additional custom attributes to save to the session")] = field(default_factory=dict)
    """Dictionary of additional custom attributes to save to the session"""

    virtual_fit_results: Annotated[Dict[str, Tuple[bool, List[ArrayTransform]]], OpenLIFUFieldData("Virtual fit results", "Virtual fit results. This is a dictionary mapping target IDs to pairs `(approval, transforms)`...")] = field(default_factory=dict)
    """Virtual fit results. This is a dictionary mapping target IDs to pairs `(approval, transforms)`,
    where:

        `approval` is a boolean indicating whether the virtual fit for that target has been approved, and
        `transforms` is a list of transducer transforms resulting from the virtual fit for that target.

    The idea is that the list of transforms would be ordered from best to worst, and should of course
    contain at least one transform. The "approval" is intended to apply to the first transform in the list
    only. None of the other transforms in the list are considered to be approved.
    """

    transducer_tracking_results: Annotated[List[TransducerTrackingResult], OpenLIFUFieldData("Tracking results", "List of any transducer tracking results")] = field(default_factory=list)
    """List of any transducer tracking results"""

    def __post_init__(self):
        if self.id is None and self.name is None:
            self.id = "session"
        if self.id is None:
            self.id = sanitize(self.name, "snake")
        if self.name is None:
            self.name = self.id
        if isinstance(self.targets, Point):
            self.targets = [self.targets]
        else:
            self.targets = list(self.targets)
        if isinstance(self.markers, Point):
            self.markers = [self.markers]
        else:
            self.markers = list(self.markers)

    @staticmethod
    def from_file(filename):
        """
        Create a Session from a file

        :param filename: Name of the file to read
        :returns: Session object
        """
        with open(filename) as f:
            return Session.from_dict(json.load(f))

    @staticmethod
    def from_dict(d:Dict):
        """
        Create a session from a dictionary

        :param d: Dictionary of session parameters
        :returns: Session object
        """
        if 'date_created' in d:
            d['date_created'] = datetime.fromisoformat(d['date_created'])
        if 'date_modified' in d:
            d['date_modified'] = datetime.fromisoformat(d['date_modified'])
        if 'volume' in d:
            raise ValueError("Sessions no longer recognize a volume attribute -- it is now volume_id.")
        if 'array_transform' in d:
            d['array_transform'] = ArrayTransform.from_dict(d['array_transform'])
        if 'transducer_tracking_results' in d:
            d['transducer_tracking_results'] = [
                TransducerTrackingResult(
                    t['photoscan_id'],
                    ArrayTransform.from_dict(t['transducer_to_volume_transform']),
                    ArrayTransform.from_dict(t['photoscan_to_volume_transform']),
                    t['transducer_to_volume_tracking_approved'],
                    t['photoscan_to_volume_tracking_approved']
                    )
                    for t in d['transducer_tracking_results']
                    ]
        if isinstance(d['targets'], list):
            if len(d['targets'])>0 and isinstance(d['targets'][0], dict):
                d['targets'] = [Point.from_dict(p) for p in d['targets']]
        elif isinstance(d['targets'], dict):
            d['targets'] = [Point.from_dict(d['targets'])]
        elif isinstance(d['targets'], Point):
            d['targets'] = [d['targets']]
        if 'virtual_fit_results' in d:
            for target_id,(approval,transforms) in d['virtual_fit_results'].items():
                d['virtual_fit_results'][target_id] = (
                    approval,
                    [ArrayTransform.from_dict(t_dict) for t_dict in transforms],
                )
        if isinstance(d['markers'], list):
            if len(d['markers'])>0 and isinstance(d['markers'][0], dict):
                d['markers'] = [Point.from_dict(p) for p in d['markers']]
        elif isinstance(d['markers'], dict):
            d['markers'] = [Point.from_dict(d['markers'])]
        elif isinstance(d['markers'], Point):
            d['markers'] = [d['markers']]
        return Session(**d)

    def to_dict(self):
        """
        Convert the session to a dictionary

        :returns: Dictionary of session parameters
        """
        d = copy.deepcopy(self.__dict__) # Deep copy needed so that we don't modify the internals of self below
        d['date_created'] = d['date_created'].isoformat()
        d['date_modified'] = d['date_modified'].isoformat()
        d['targets'] = [p.to_dict() for p in d['targets']]
        d['markers'] = [p.to_dict() for p in d['markers']]

        d['array_transform'] = asdict(d['array_transform'])
        for target_id,(approval,transforms) in d['virtual_fit_results'].items():
            d['virtual_fit_results'][target_id] = (
                approval,
                [asdict(t) for t in transforms],
            )

        d['transducer_tracking_results'] = [asdict(t) for t in d['transducer_tracking_results']]

        return d

    @staticmethod
    def from_json(json_string : str) -> Session:
        """Load a Session from a json string"""
        return Session.from_dict(json.loads(json_string))

    def to_json(self, compact:bool) -> str:
        """Serialize a Session to a json string

        Args:
            compact: if enabled then the string is compact (not pretty). Disable for pretty.

        Returns: A json string representing the complete Session object.
        """
        if compact:
            return json.dumps(self.to_dict(), separators=(',', ':'), cls=PYFUSEncoder)
        else:
            return json.dumps(self.to_dict(), indent=4, cls=PYFUSEncoder)

    def to_file(self, filename):
        """
        Save the session to a file

        :param filename: Name of the file
        """
        Path(filename).parent.parent.mkdir(exist_ok=True) #sessions directory
        Path(filename).parent.mkdir(exist_ok=True)
        with open(filename, 'w') as file:
            file.write(self.to_json(compact=False))

    def update_modified_time(self, time: datetime | None = None):
        if time is None:
            time = datetime.now()
        self.date_modified = time<|MERGE_RESOLUTION|>--- conflicted
+++ resolved
@@ -25,21 +25,13 @@
     photoscan_id: Annotated[str, OpenLIFUFieldData("Photoscan ID", "ID of the photoscan object used for transducer tracking")]
     """ID of the photoscan object used for transducer tracking"""
 
-<<<<<<< HEAD
-    transducer_to_volume_transform: ArrayTransform
-=======
     transducer_to_volume_transform: Annotated[ArrayTransform, OpenLIFUFieldData("Transducer to volume transform", "Transform output by transducer tracking algorithm to register the transducer surface to the volume")]
->>>>>>> 2da119ea
     """Transform output by transducer tracking algorithm to register the transducer surface to the volume"""
 
     photoscan_to_volume_transform: Annotated[ArrayTransform, OpenLIFUFieldData("Photoscan to volume transform", "Transform output by the transducer tracking algorithm to register the photoscan model the volume's skin segmentation")]
     """Transform output by the transducer tracking algorithm to register the photoscan model the volume's skin segmentation"""
 
-<<<<<<< HEAD
-    transducer_to_volume_tracking_approved: bool = False
-=======
     transducer_to_volume_tracking_approved: Annotated[bool, OpenLIFUFieldData("Transducer tracking approved?", "Approval state of transducer to volume tracking result. `True` means the user has provided some kind of confirmation that the transform result agrees with reality.")] = False
->>>>>>> 2da119ea
     """Approval state of transducer to volume tracking result. `True` means the user has provided some kind of
     confirmation that the transform result agrees with reality."""
 
