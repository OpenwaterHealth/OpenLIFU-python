from __future__ import annotations

import asyncio
import logging
from enum import Enum
from typing import Dict, List

import numpy as np
import pandas as pd

import openlifu
from openlifu.io.LIFUHVController import HVController
from openlifu.io.LIFUSignal import LIFUSignal
from openlifu.io.LIFUTXDevice import TriggerModeOpts, TxDevice
from openlifu.io.LIFUUart import LIFUUart
from openlifu.plan.solution import Solution

REF_MAX_SEQUENCE_TIMES = [2*60, 5*60, 20*60]
REF_MAX_DUTY_CYCLES = [0.05, 0.1, 0.2, 0.3, 0.4, 0.5]
MAX_VOLTAGE_BY_DUTY_CYCLE_AND_SEQUENCE_TIME = [
    [65, 65, 65], # 0.05
    [65, 65, 50], # 0.1
    [50, 40, 35], # 0.2
    [45, 35, 30], # 0.3
    [35, 30, 25], # 0.4
    [30, 25, 20] # 0.5
    ]


class LIFUInterfaceStatus(Enum):
    STATUS_COMMS_ERROR = -1
    STATUS_SYS_OFF = 0
    STATUS_SYS_POWERUP = 1
    STATUS_SYS_ON = 2
    STATUS_PROGRAMMING = 3
    STATUS_READY = 4
    STATUS_NOT_READY = 5
    STATUS_RUNNING = 6
    STATUS_FINISHED = 7
    STATUS_ERROR = 8

logger = logging.getLogger(__name__)

class LIFUInterface:
    signal_connect: LIFUSignal = LIFUSignal()
    signal_disconnect: LIFUSignal = LIFUSignal()
    signal_data_received: LIFUSignal = LIFUSignal()
    hvcontroller: HVController = None
    txdevice: TxDevice = None

    def __init__(self,
                 vid: int = 0x0483,
                 tx_pid: int = 0x57AF,
                 con_pid: int = 0x57A0,
                 baudrate: int = 921600,
                 timeout: int = 10,
                 TX_test_mode: bool = False,
                 HV_test_mode: bool = False,
                 run_async: bool = False,
                 ext_power_supply: bool = False,
                 module_invert: bool | List[bool] = False) -> None:
        """
        Initialize the LIFUInterface with given parameters and store them in the class.

        Args:
            vid (int): Vendor ID of the USB device.
            tx_pid (int): Product ID for TX device.
            con_pid (int): Product ID for console device.
            baudrate (int): Communication baud rate.
            timeout (int): Read timeout in seconds.
            test_mode (bool): Enable test mode.
            run_async (bool): Enable asynchronous operation.
        """
        # Store parameters in instance variables
        self.vid = vid
        self.tx_pid = tx_pid
        self.con_pid = con_pid
        self.baudrate = baudrate
        self.timeout = timeout
        self._test_mode = TX_test_mode
        self._async_mode = run_async
        self._tx_uart = None
        self._hv_uart = None
        self.status = LIFUInterfaceStatus.STATUS_SYS_OFF

        # Create a TXDevice instance as part of the interface
        logger.debug("Initializing TX Module of LIFUInterface with VID: %s, PID: %s, baudrate: %s, timeout: %s", vid, tx_pid, baudrate, timeout)
        self._tx_uart = LIFUUart(vid=vid, pid=tx_pid, baudrate=baudrate, timeout=timeout, desc="TX", demo_mode=TX_test_mode, async_mode=run_async)
        self.txdevice = TxDevice(uart=self._tx_uart, module_invert=module_invert)

        if ext_power_supply:
            logger.debug("External power supply selected, skipping HVController initialization.")
            self.hvcontroller = None
        else:
            # Create a LIFUHVController instance as part of the interface
            logger.debug("Initializing Console of LIFUInterface with VID: %s, PID: %s, baudrate: %s, timeout: %s", vid, con_pid, baudrate, timeout)
            self._hv_uart = LIFUUart(vid=vid, pid=con_pid, baudrate=baudrate, timeout=timeout, desc="HV", demo_mode=HV_test_mode, async_mode=run_async)
            self.hvcontroller = HVController(uart=self._hv_uart)


        # Connect signals to internal handlers
        if self._async_mode:
            self._tx_uart.signal_connect.connect(self.signal_connect.emit)
            self._tx_uart.signal_disconnect.connect(self.signal_disconnect.emit)
            self._tx_uart.signal_data_received.connect(self.signal_data_received.emit)
            self._hv_uart.signal_connect.connect(self.signal_connect.emit)
            self._hv_uart.signal_disconnect.connect(self.signal_disconnect.emit)
            self._hv_uart.signal_data_received.connect(self.signal_data_received.emit)

    async def start_monitoring(self, interval: int = 1) -> None:
        """Start monitoring for USB device connections."""
        try:
            if self._hv_uart is not None:
                await asyncio.gather(
                    self._tx_uart.monitor_usb_status(interval),
                    self._hv_uart.monitor_usb_status(interval)
                )
            else:
                await self._tx_uart.monitor_usb_status(interval)

        except Exception as e:
            logger.error("Error starting monitoring: %s", e)
            raise e

    def stop_monitoring(self) -> None:
        """Stop monitoring for USB device connections."""
        try:
            self._tx_uart.stop_monitoring()
            if self._hv_uart is not None:
                self._hv_uart.stop_monitoring()
        except Exception as e:
            logger.error("Error stopping monitoring: %s", e)
            raise e

    def is_device_connected(self) -> tuple:
        """
        Check if the device is currently connected.

        Returns:
            tuple: (tx_connected, hv_connected)
        """
        tx_connected = self.txdevice.is_connected()
        if self.hvcontroller is None:
            hv_connected = False
        else:
            hv_connected = self.hvcontroller.is_connected()
        return tx_connected, hv_connected

    def get_max_voltage(self, solution: Solution | Dict) -> float:
        """
        Get the maximum voltage for a given solution.

        Args:
            solution (Solution | Dict): The solution to check.

        Returns:
            float: The maximum voltage for the solution.
        """
        if isinstance(solution, Solution):
            solution = solution.to_dict()

        sequence_duty_cycle = self.get_sequence_duty_cycle(solution)
        sequence_duration = self.get_sequence_duration(solution)

        # Find the index of the duty cycle in the reference list
        duty_cycles_limits = np.array(REF_MAX_DUTY_CYCLES)
        duty_cycle_index = np.where(duty_cycles_limits >= sequence_duty_cycle)[0][0]

        # Find the index of the duration in the reference list
        duration_limits = np.array(REF_MAX_SEQUENCE_TIMES)
        duration_index = np.where(duration_limits >= sequence_duration)[0][0]

        # Return the maximum voltage for the given duty cycle and duration
        return MAX_VOLTAGE_BY_DUTY_CYCLE_AND_SEQUENCE_TIME[duty_cycle_index][duration_index]

    def get_max_voltage_table(self) -> pd.DataFrame:
        """
        Get a table of the maximum voltages for different duty cycles and sequence times.

        Returns:
            pd.DataFrame: A DataFrame containing the maximum voltages.
        """
        data = {
            "Duty Cycle (%)": [f"<={100 * dc:0.1f}%" for dc in REF_MAX_DUTY_CYCLES],
            }
        for i, duration in enumerate(REF_MAX_SEQUENCE_TIMES):
            col_name = f"<={duration // 60} min"
            data[col_name] = [
                MAX_VOLTAGE_BY_DUTY_CYCLE_AND_SEQUENCE_TIME[j][i] for j in range(len(REF_MAX_DUTY_CYCLES))
            ]
        max_voltage =  pd.DataFrame(data).set_index("Duty Cycle (%)")
        max_voltage.Name = "Maximum Voltage (V)"
        max_voltage.Description = "This table shows the maximum voltage for different duty cycles and sequence times."
        return max_voltage

    def check_solution(self, solution: Solution | Dict) -> None:
        """
        Check if the solution is valid.
        Args:
            solution (Solution | Dict): The solution to check.
        Raises:
            ValueError: If the solution is invalid.
        """
        if isinstance(solution, Solution):
            solution = solution.to_dict()

        sequence_duty_cycle = self.get_sequence_duty_cycle(solution)
        duty_cycles_limits = np.array(REF_MAX_DUTY_CYCLES)
        if sequence_duty_cycle > duty_cycles_limits.max():
            raise ValueError(f"Sequence duty cycle ({100*sequence_duty_cycle:0.1f} %) exceeds maximum allowed duty cycle ({100*duty_cycles_limits.max():0.1f} %).")
        duty_cycle_index = np.where(duty_cycles_limits >= sequence_duty_cycle)[0][0]

        sequence_duration = self.get_sequence_duration(solution)
        duration_limits = np.array(REF_MAX_SEQUENCE_TIMES)
        if sequence_duration > duration_limits.max():
            raise ValueError(f"Sequence duration ({sequence_duration:0.0f} s) exceeds maximum allowed duration ({duration_limits.max()} s).")
        duration_index = np.where(duration_limits >= sequence_duration)[0][0]

        max_voltage = MAX_VOLTAGE_BY_DUTY_CYCLE_AND_SEQUENCE_TIME[duty_cycle_index][duration_index]
        if solution['voltage'] > max_voltage:
            raise ValueError(f"Voltage ({solution['voltage']:0.1f}V) exceeds maximum allowed voltage ({max_voltage:0.1f}V) for duty cycle ({100*sequence_duty_cycle:0.1f} <= {100*duty_cycles_limits[duty_cycle_index]}%) and sequence time ({sequence_duration:0.0f} <= {duration_limits[duration_index]}s).")

    def get_sequence_duty_cycle(self, solution: Solution | Dict) -> float:
        """
        Get the duty cycle of the sequence in the solution.

        Args:
            solution (Solution | Dict): The solution to check.

        Returns:
            float: The duty cycle of the sequence.
        """
        if isinstance(solution, Solution):
            solution = solution.to_dict()

        if solution['sequence']['pulse_train_interval'] == 0:
            return solution['pulse']['duration'] / solution['sequence']['pulse_interval']
        else:
            return (solution['pulse']['duration'] * solution['sequence']['pulse_count']) / solution['sequence']['pulse_train_interval']

    def get_sequence_duration(self, solution: Solution | Dict) -> float:
        """
        Get the duration of the sequence in the solution.

        Args:
            solution (Solution | Dict): The solution to check.

        Returns:
            float: The duration of the sequence.
        """
        if isinstance(solution, Solution):
            solution = solution.to_dict()

        if solution['sequence']['pulse_train_interval'] == 0:
            return solution['sequence']['pulse_interval'] * solution['sequence']['pulse_count'] * solution['sequence']['pulse_train_count']
        else:
            return solution['sequence']['pulse_train_interval'] * solution['sequence']['pulse_train_count']

    def set_module_invert(self, module_invert: bool | List[bool]) -> None:
        if self.txdevice is not None:
            self.txdevice.set_module_invert(module_invert)

    def set_solution(self,
                     solution: Solution | Dict,
                     profile_index:int=1,
                     profile_increment:bool=True,
                     trigger_mode: TriggerModeOpts = "sequence",
                     ) -> None:
        """
        Load a solution to the device.

        Args:
            solution (Solution): The solution to load.
            profile_index (int): The profile index to load the solution to (defaults to 0)
            profile_increment (bool): Increment the profile index
            trigger_mode (TriggerModeOpts): The trigger mode to use (defaults to "sequence")
            module_invert (List[bool]|bool): Invert the signal on all modules (singleton) or specific modules (list) (defaults to False)
        """
        if isinstance(solution, Solution):
            solution = solution.to_dict()

        self.check_solution(solution)

        if "transducer" in solution and solution["transducer"] is not None and "module_invert" in solution["transducer"]:
            self.txdevice.set_module_invert(solution["transducer"]["module_invert"])
        else:
            self.txdevice.set_module_invert(False)

        self.set_status(LIFUInterfaceStatus.STATUS_PROGRAMMING)

        if "name" in solution:
            solution_name = solution["name"]
            solution_name = f'Solution "{solution_name}"'
        else:
            solution_name = "Solution"

        voltage = solution['voltage']
        logger.info("Loading %s...", solution_name)
        # Convert solution data and send to the device
        self.txdevice.set_solution(
                pulse = solution['pulse'],
                delays = solution['delays'],
                apodizations= solution['apodizations'],
                sequence= solution['sequence'],
                profile_index=profile_index,
                profile_increment=profile_increment,
                trigger_mode=trigger_mode
        )
        self.set_status(LIFUInterfaceStatus.STATUS_READY)

        if self.hvcontroller is not None:
            logger.info(f"Setting HV to {voltage} V...")
            self.hvcontroller.set_voltage(voltage)

        logger.info("%s loaded successfully.", solution_name)

    def start_sonication(self) -> bool:
        """
        Start sonication.

        Sets the device to a running state and sends a start command if necessary.
        """
        try:
            if self._test_mode:
                return True

            if self.hvcontroller is not None:
                logger.info("Turn ON HV")
                bHvOn = self.hvcontroller.turn_hv_on()
            else:
                logger.info("Using external power supply, HV will not be turned ON.")
                bHvOn = True

            if self._async_mode:
                self.txdevice.async_mode(True)

            logger.info("Start Sonication")
            # Send the solution data to the device
            bTriggerOn = self.txdevice.start_trigger()

            if bTriggerOn and bHvOn:
                logger.info("Sonication started successfully.")
                self.set_status(LIFUInterfaceStatus.STATUS_RUNNING)
                return True
            else:
                logger.error("Failed to start sonication.")
                return False

        except ValueError as v:
            logger.error("ValueError: %s", v)
            raise  # Re-raise the exception for the caller to handle

        except Exception as e:
            logger.error("Error Starting sonication: %s", e)
            raise e

    def set_status(self, status: LIFUInterfaceStatus) -> None:
        """
        Set the device status.

        Args:
            status (LIFUInterfaceStatus): The status to set.
        """
        logger.info("Setting device status to %s", status.name)
        self.status = status

    def get_status(self) -> LIFUInterfaceStatus:
        """
        Query the device status.

        Returns:
            int: The device status.
        """
        if self._test_mode:
            return LIFUInterfaceStatus.STATUS_READY

        return self.status

    def stop_sonication(self) -> bool:
        """
        Stop sonication.

        Stops the current sonication process.
        """
        try:
            if self._test_mode:
                return True

            logger.info("Stop Sonication")
            # Send the solution data to the device
            bTriggerOff = self.txdevice.stop_trigger()

            if self.hvcontroller is not None:
                logger.info("Turn OFF HV")
                bHvOff = self.hvcontroller.turn_hv_off()
            else:
                logger.info("Using external power supply, HV will not be turned OFF.")
                bHvOff = True

            if self._async_mode:
                self.txdevice.async_mode(False)

            if bTriggerOff and bHvOff:
                logger.info("Sonication stopped successfully.")
                return True
            else:
                logger.error("Failed to stop sonication.")
                return False

        except ValueError as v:
            logger.error("ValueError: %s", v)
            raise  # Re-raise the exception for the caller to handle

        except Exception as e:
            logger.error("Error Stopping sonication: %s", e)
            raise e

    def close(self):
        self.stop_monitoring()
        if self.txdevice:
            self.txdevice.close()
        if self.hvcontroller:
            self.hvcontroller.close()

    def __enter__(self):
        return self

    def __exit__(self, exc_type, exc_value, traceback):
<<<<<<< HEAD
        self.close()
=======
        self.stop_monitoring()
        if self.txdevice:
            self.txdevice.close()
        if self.hvcontroller:
            self.hvcontroller.close()

    @staticmethod
    def get_sdk_version() -> str:
        return openlifu.__version__
>>>>>>> aa77bb41
<|MERGE_RESOLUTION|>--- conflicted
+++ resolved
@@ -426,16 +426,8 @@
         return self
 
     def __exit__(self, exc_type, exc_value, traceback):
-<<<<<<< HEAD
         self.close()
-=======
-        self.stop_monitoring()
-        if self.txdevice:
-            self.txdevice.close()
-        if self.hvcontroller:
-            self.hvcontroller.close()
 
     @staticmethod
     def get_sdk_version() -> str:
-        return openlifu.__version__
->>>>>>> aa77bb41
+        return openlifu.__version__